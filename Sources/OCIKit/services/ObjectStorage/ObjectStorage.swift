--- conflicted
+++ resolved
@@ -174,18 +174,12 @@
     }
   }
 
-<<<<<<< HEAD
   // MARK: - Creates replication policy
   /// Creates a replication policy for the specified bucket.
-=======
-  // MARK: - Creates preauthenticated request
-  /// Creates a pre-authenticated request specific to the bucket.
->>>>>>> 2ece42c6
-  ///
-  /// - Parameters:
-  ///   - namespaceName: The Object Storage namespace used for the request.
-  ///   - bucketName: The name of the bucket. Avoid entering confidential information. Example: `"my-new-bucket1"`
-<<<<<<< HEAD
+  ///
+  /// - Parameters:
+  ///   - namespaceName: The Object Storage namespace used for the request.
+  ///   - bucketName: The name of the bucket. Avoid entering confidential information. Example: `"my-new-bucket1"`
   ///   - policyDetails: The replication policy details to be created.
   ///   - opcClientRequestId: Optional client request ID for tracing.
   ///
@@ -199,7 +193,51 @@
     policyDetails: CreateReplicationPolicyDetails,
     opcClientRequestId: String? = nil
   ) async throws -> ReplicationPolicy? {
-=======
+    guard let endpoint else {
+      throw ObjectStorageError.missingRequiredParameter("No endpoint has been set")
+    }
+
+    let api = ObjectStorageAPI.createReplicationPolicy(
+      namespaceName: namespaceName,
+      bucketName: bucketName,
+      opcClientRequestId: opcClientRequestId
+    )
+    var req = try buildRequest(objectStorageAPI: api, endpoint: endpoint)
+
+    let payload: Data
+    do {
+      payload = try JSONEncoder().encode(policyDetails)
+    }
+    catch {
+      throw ObjectStorageError.jsonEncodingError("CreateReplicationPolicyDetails cannot be encoded to data")
+    }
+
+    req.httpBody = payload
+    try signer.sign(&req)
+
+    let (data, response) = try await URLSession.shared.data(for: req)
+
+    guard let httpResponse = response as? HTTPURLResponse else {
+      throw ObjectStorageError.invalidResponse("Invalid HTTP response")
+    }
+
+    if httpResponse.statusCode != 200 {
+      if let body = String(data: data, encoding: .utf8) {
+        print("Error: \(body)")
+      }
+      throw ObjectStorageError.invalidResponse("Unexpected status code: \(httpResponse.statusCode)")
+    }
+
+    let replicationPolicy = try JSONDecoder().decode(ReplicationPolicy.self, from: data)
+    return replicationPolicy
+  }
+
+  // MARK: - Creates preauthenticated request
+  /// Creates a pre-authenticated request specific to the bucket.
+  ///
+  /// - Parameters:
+  ///   - namespaceName: The Object Storage namespace used for the request.
+  ///   - bucketName: The name of the bucket. Avoid entering confidential information. Example: `"my-new-bucket1"`
   ///   - requestDetails: Information needed to create the pre-authenticated request.
   ///   - opcClientRequestId: Optional client request ID for tracing.
   ///
@@ -213,35 +251,26 @@
     requestDetails: CreatePreauthenticatedRequestDetails,
     opcClientRequestId: String? = nil
   ) async throws -> PreauthenticatedRequest? {
->>>>>>> 2ece42c6
-    guard let endpoint else {
-      throw ObjectStorageError.missingRequiredParameter("No endpoint has been set")
-    }
-
-<<<<<<< HEAD
-    let api = ObjectStorageAPI.createReplicationPolicy(namespaceName: namespaceName, bucketName: bucketName, opcClientRequestId: opcClientRequestId)
-=======
-    let api = ObjectStorageAPI.createPreauthenticatedRequest(namespaceName: namespaceName, bucketName: bucketName, opcClientRequestId: opcClientRequestId)
->>>>>>> 2ece42c6
+    guard let endpoint else {
+      throw ObjectStorageError.missingRequiredParameter("No endpoint has been set")
+    }
+
+    let api = ObjectStorageAPI.createPreauthenticatedRequest(
+      namespaceName: namespaceName,
+      bucketName: bucketName,
+      opcClientRequestId: opcClientRequestId
+    )
     var req = try buildRequest(objectStorageAPI: api, endpoint: endpoint)
 
     let payload: Data
     do {
-<<<<<<< HEAD
-      payload = try JSONEncoder().encode(policyDetails)
-    }
-    catch {
-      throw ObjectStorageError.jsonEncodingError("CreateReplicationPloicyDetails cannot be encoded to data")
-=======
       payload = try JSONEncoder().encode(requestDetails)
     }
     catch {
       throw ObjectStorageError.jsonEncodingError("CreatePreauthenticatedRequestDetails cannot be encoded to data")
->>>>>>> 2ece42c6
     }
 
     req.httpBody = payload
-
     try signer.sign(&req)
 
     let (data, response) = try await URLSession.shared.data(for: req)
@@ -257,10 +286,6 @@
       throw ObjectStorageError.invalidResponse("Unexpected status code: \(httpResponse.statusCode)")
     }
 
-<<<<<<< HEAD
-    let replicationPolicy = try JSONDecoder().decode(ReplicationPolicy.self, from: data)
-    return replicationPolicy
-=======
     do {
       let preauthenticatedRequest = try JSONDecoder().decode(PreauthenticatedRequest.self, from: data)
       return preauthenticatedRequest
@@ -268,7 +293,6 @@
     catch {
       throw ObjectStorageError.jsonDecodingError("Failed to decode response data to PreauthenticatedRequest")
     }
->>>>>>> 2ece42c6
   }
 
   // MARK: - Deletes bucket
@@ -365,50 +389,35 @@
     }
   }
 
-<<<<<<< HEAD
   // MARK: - Deletes replication policy
   /// Deletes the replication policy associated with the specified source bucket.
-=======
-  // MARK: - Deletes preauthenticated request
-  /// Deletes the pre-authenticated request for the specified bucket.
->>>>>>> 2ece42c6
-  ///
-  /// - Parameters:
-  ///   - namespaceName: The Object Storage namespace used for the request.
-  ///   - bucketName: The name of the bucket. Avoid entering confidential information. Example: `"my-new-bucket1"`
-<<<<<<< HEAD
+  ///
+  /// - Parameters:
+  ///   - namespaceName: The Object Storage namespace used for the request.
+  ///   - bucketName: The name of the bucket. Avoid entering confidential information. Example: `"my-new-bucket1"`
   ///   - replicationId: The ID of the replication policy to delete.
-=======
-  ///   - parId: The unique identifier for the pre-authenticated request. This can be used to manage operations against the request, such as GET or DELETE.
->>>>>>> 2ece42c6
   ///   - opcClientRequestId: Optional client request ID for tracing.
   ///
   /// - Returns: A response object with no data (void).
   ///
   /// TODO:
   ///   - retryConfig: Optional retry configuration for this operation. If not provided, the service-level retry config will be used. If `nil`, no retry will occur.
-<<<<<<< HEAD
   public func deleteReplicationPolicy(
     namespaceName: String,
     bucketName: String,
     replicationId: String,
-=======
-  public func deletePreauthenticatedRequest(
-    namespaceName: String,
-    bucketName: String,
-    parId: String,
->>>>>>> 2ece42c6
     opcClientRequestId: String? = nil
   ) async throws {
     guard let endpoint else {
       throw ObjectStorageError.missingRequiredParameter("No endpoint has been set")
     }
 
-<<<<<<< HEAD
-    let api = ObjectStorageAPI.deleteReplicationPolicy(namespaceName: namespaceName, bucketName: bucketName, replicationId: replicationId, opcClientRequestId: opcClientRequestId)
-=======
-    let api = ObjectStorageAPI.deletePreauthenticatedRequest(namespaceName: namespaceName, bucketName: bucketName, parId: parId, opcClientRequestId: opcClientRequestId)
->>>>>>> 2ece42c6
+    let api = ObjectStorageAPI.deleteReplicationPolicy(
+      namespaceName: namespaceName,
+      bucketName: bucketName,
+      replicationId: replicationId,
+      opcClientRequestId: opcClientRequestId
+    )
     var req = try buildRequest(objectStorageAPI: api, endpoint: endpoint)
 
     try signer.sign(&req)
@@ -427,19 +436,67 @@
     }
 
     let headers = convertHeadersToDictionary(httpResponse)
-<<<<<<< HEAD
-    if let opcRequestId = headers["opc-request-id"], let opcClientRequestId = headers["opc-client-request-id"] {
+    if let opcRequestId = headers["opc-request-id"],
+      let opcClientRequestId = headers["opc-client-request-id"]
+    {
       logger.debug("opc-request-id: \(opcRequestId), opc-client-request-id: \(opcClientRequestId)")
     }
   }
-=======
-
-    if let opcClientRequestId = headers["opc-client-request-id"], let opcRequestId = headers["opc-request-id"] {
+
+  // MARK: - Deletes preauthenticated request
+  /// Deletes the pre-authenticated request for the specified bucket.
+  ///
+  /// - Parameters:
+  ///   - namespaceName: The Object Storage namespace used for the request.
+  ///   - bucketName: The name of the bucket. Avoid entering confidential information. Example: `"my-new-bucket1"`
+  ///   - parId: The unique identifier for the pre-authenticated request. This can be used to manage operations against the request, such as GET or DELETE.
+  ///   - opcClientRequestId: Optional client request ID for tracing.
+  ///
+  /// - Returns: A response object with no data (void).
+  ///
+  /// TODO:
+  ///   - retryConfig: Optional retry configuration for this operation. If not provided, the service-level retry config will be used. If `nil`, no retry will occur.
+  public func deletePreauthenticatedRequest(
+    namespaceName: String,
+    bucketName: String,
+    parId: String,
+    opcClientRequestId: String? = nil
+  ) async throws {
+    guard let endpoint else {
+      throw ObjectStorageError.missingRequiredParameter("No endpoint has been set")
+    }
+
+    let api = ObjectStorageAPI.deletePreauthenticatedRequest(
+      namespaceName: namespaceName,
+      bucketName: bucketName,
+      parId: parId,
+      opcClientRequestId: opcClientRequestId
+    )
+    var req = try buildRequest(objectStorageAPI: api, endpoint: endpoint)
+
+    try signer.sign(&req)
+
+    let (data, response) = try await URLSession.shared.data(for: req)
+
+    guard let httpResponse = response as? HTTPURLResponse else {
+      throw ObjectStorageError.invalidResponse("Invalid HTTP response")
+    }
+
+    if httpResponse.statusCode != 204 {
+      if let body = String(data: data, encoding: .utf8) {
+        print("Error: \(body)")
+      }
+      throw ObjectStorageError.invalidResponse("Unexpected status code: \(httpResponse.statusCode)")
+    }
+
+    let headers = convertHeadersToDictionary(httpResponse)
+    if let opcClientRequestId = headers["opc-client-request-id"],
+      let opcRequestId = headers["opc-request-id"]
+    {
       logger.debug("opc-client-request-id: \(opcClientRequestId), opc-request-id: \(opcRequestId)")
     }
   }
 
->>>>>>> 2ece42c6
   // MARK: - Gets bucket
   /// Gets the current representation of the given bucket in the given Object Storage namespace.
   /// - Parameters:
@@ -658,18 +715,12 @@
     return data
   }
 
-<<<<<<< HEAD
   // MARK: - Get replication policy
   /// Retrieves the replication policy for the specified bucket.
-=======
-  // MARK: - Gets preauthenticated request
-  /// Retrieves the pre-authenticated request for the specified bucket.
->>>>>>> 2ece42c6
-  ///
-  /// - Parameters:
-  ///   - namespaceName: The Object Storage namespace used for the request.
-  ///   - bucketName: The name of the bucket. Avoid entering confidential information. Example: `"my-new-bucket1"`
-<<<<<<< HEAD
+  ///
+  /// - Parameters:
+  ///   - namespaceName: The Object Storage namespace used for the request.
+  ///   - bucketName: The name of the bucket. Avoid entering confidential information. Example: `"my-new-bucket1"`
   ///   - replicationId: The ID of the replication policy to retrieve.
   ///   - opcClientRequestId: Optional client request ID for tracing.
   ///
@@ -688,8 +739,39 @@
       throw ObjectStorageError.missingRequiredParameter("No endpoint has been set")
     }
 
-    let api = ObjectStorageAPI.getReplicationPolicy(namespaceName: namespaceName, bucketName: bucketName, replicationId: replicationId, opcClientRequestId: opcClientRequestId)
-=======
+    let api = ObjectStorageAPI.getReplicationPolicy(
+      namespaceName: namespaceName,
+      bucketName: bucketName,
+      replicationId: replicationId,
+      opcClientRequestId: opcClientRequestId
+    )
+    var req = try buildRequest(objectStorageAPI: api, endpoint: endpoint)
+
+    try signer.sign(&req)
+
+    let (data, response) = try await URLSession.shared.data(for: req)
+
+    guard let httpResponse = response as? HTTPURLResponse else {
+      throw ObjectStorageError.invalidResponse("Invalid HTTP response")
+    }
+
+    if httpResponse.statusCode != 200 {
+      if let body = String(data: data, encoding: .utf8) {
+        print("Error: \(body)")
+      }
+      throw ObjectStorageError.invalidResponse("Unexpected status code: \(httpResponse.statusCode)")
+    }
+
+    let replicationPolicy = try JSONDecoder().decode(ReplicationPolicy.self, from: data)
+    return replicationPolicy
+  }
+
+  // MARK: - Gets preauthenticated request
+  /// Retrieves the pre-authenticated request for the specified bucket.
+  ///
+  /// - Parameters:
+  ///   - namespaceName: The Object Storage namespace used for the request.
+  ///   - bucketName: The name of the bucket. Avoid entering confidential information. Example: `"my-new-bucket1"`
   ///   - parId: The unique identifier for the pre-authenticated request. This can be used to manage operations against the request, such as GET or DELETE.
   ///   - opcClientRequestId: Optional client request ID for tracing.
   ///
@@ -706,8 +788,13 @@
     guard let endpoint else {
       throw ObjectStorageError.missingRequiredParameter("No endpoint has been set")
     }
-    let api = ObjectStorageAPI.getPreauthenticatedRequest(namespaceName: namespaceName, bucketName: bucketName, parId: parId, opcClientRequestId: opcClientRequestId)
->>>>>>> 2ece42c6
+
+    let api = ObjectStorageAPI.getPreauthenticatedRequest(
+      namespaceName: namespaceName,
+      bucketName: bucketName,
+      parId: parId,
+      opcClientRequestId: opcClientRequestId
+    )
     var req = try buildRequest(objectStorageAPI: api, endpoint: endpoint)
 
     try signer.sign(&req)
@@ -725,14 +812,8 @@
       throw ObjectStorageError.invalidResponse("Unexpected status code: \(httpResponse.statusCode)")
     }
 
-<<<<<<< HEAD
-    let replicationPolicy = try JSONDecoder().decode(ReplicationPolicy.self, from: data)
-    return replicationPolicy
-=======
     let preauthenticatedRequestSummary = try JSONDecoder().decode(PreauthenticatedRequestSummary.self, from: data)
-
     return preauthenticatedRequestSummary
->>>>>>> 2ece42c6
   }
 
   // MARK: - Heads bucket
@@ -1172,7 +1253,6 @@
     return listObjectVersions
   }
 
-<<<<<<< HEAD
   // MARK: - Makes bucket writable
   /// Stops replication to the destination bucket and removes the replication policy.
   /// Once removed, the bucket becomes writable again, allowing users to modify its contents.
@@ -1186,8 +1266,46 @@
   ///
   /// TODO:
   ///   - retryConfig: Optional retry configuration for this operation. If not provided, the service-level retry config will be used. If `nil`, no retry will occur.
-  public func makeBucketWritable(namespaceName: String, bucketName: String, opcClientRequestId: String? = nil) async throws {
-=======
+  public func makeBucketWritable(
+    namespaceName: String,
+    bucketName: String,
+    opcClientRequestId: String? = nil
+  ) async throws {
+    guard let endpoint else {
+      throw ObjectStorageError.missingRequiredParameter("No endpoint has been set")
+    }
+
+    let api = ObjectStorageAPI.makeBucketWritable(
+      namespaceName: namespaceName,
+      bucketName: bucketName,
+      opcClientRequestId: opcClientRequestId
+    )
+    var req = try buildRequest(objectStorageAPI: api, endpoint: endpoint)
+
+    try signer.sign(&req)
+
+    let (data, response) = try await URLSession.shared.data(for: req)
+
+    guard let httpResponse = response as? HTTPURLResponse else {
+      throw ObjectStorageError.invalidResponse("Invalid HTTP response")
+    }
+
+    if httpResponse.statusCode != 204 {
+      if let body = String(data: data, encoding: .utf8) {
+        print("Error: \(body)")
+      }
+      throw ObjectStorageError.invalidResponse("Unexpected status code: \(httpResponse.statusCode)")
+    }
+
+    let headers = convertHeadersToDictionary(httpResponse)
+
+    if let opcClientRequestId = headers["opc-client-request-id"],
+      let opcRequestId = headers["opc-request-id"]
+    {
+      logger.debug("opc-client-request-id: \(opcClientRequestId), opc-request-id: \(opcRequestId)")
+    }
+  }
+
   // MARK: - List preauthenticated requests
   /// Lists pre-authenticated requests for the specified bucket.
   ///
@@ -1211,14 +1329,10 @@
     page: String? = nil,
     opcClientRequestId: String? = nil
   ) async throws -> [PreauthenticatedRequestSummary] {
->>>>>>> 2ece42c6
-    guard let endpoint else {
-      throw ObjectStorageError.missingRequiredParameter("No endpoint has been set")
-    }
-
-<<<<<<< HEAD
-    let api = ObjectStorageAPI.makeBucketWritable(namespaceName: namespaceName, bucketName: bucketName, opcClientRequestId: opcClientRequestId)
-=======
+    guard let endpoint else {
+      throw ObjectStorageError.missingRequiredParameter("No endpoint has been set")
+    }
+
     let api = ObjectStorageAPI.listPreauthenticatedRequests(
       namespaceName: namespaceName,
       bucketName: bucketName,
@@ -1227,7 +1341,6 @@
       page: page,
       opcClientRequestId: opcClientRequestId
     )
->>>>>>> 2ece42c6
     var req = try buildRequest(objectStorageAPI: api, endpoint: endpoint)
 
     try signer.sign(&req)
@@ -1238,28 +1351,16 @@
       throw ObjectStorageError.invalidResponse("Invalid HTTP response")
     }
 
-<<<<<<< HEAD
-    if httpResponse.statusCode != 204 {
-=======
     if httpResponse.statusCode != 200 {
->>>>>>> 2ece42c6
       if let body = String(data: data, encoding: .utf8) {
         print("Error: \(body)")
       }
       throw ObjectStorageError.invalidResponse("Unexpected status code: \(httpResponse.statusCode)")
     }
 
-<<<<<<< HEAD
-    let headers = convertHeadersToDictionary(httpResponse)
-
-    if let opcClientRequestId = headers["opc-client-request-id"], let opcRequestId = headers["opc-request-id"] {
-      logger.debug("opc-client-request-id: \(opcClientRequestId), opc-request-id: \(opcRequestId)")
-    }
-=======
-      let preauthenticatedRequestSummaryList = try JSONDecoder().decode([PreauthenticatedRequestSummary].self, from: data)
+    let preauthenticatedRequestSummaryList = try JSONDecoder().decode([PreauthenticatedRequestSummary].self, from: data)
 
     return preauthenticatedRequestSummaryList
->>>>>>> 2ece42c6
   }
 
   // MARK: - Puts object
