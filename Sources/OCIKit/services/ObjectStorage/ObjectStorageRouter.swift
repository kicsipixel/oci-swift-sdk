//===----------------------------------------------------------------------===//
//
// This source file is part of the oci-swift-sdk open source project
//
// Copyright (c) 2025 Szabolcs Toth and the oci-swift-sdk project authors
// Licensed under MIT License
//
// See LICENSE for license information
// See CONTRIBUTORS.md for the list of oci-swift-sdk project authors
//
// SPDX-License-Identifier: MIT License
//
//===----------------------------------------------------------------------===//

import Foundation

#if canImport(FoundationNetworking)
  import FoundationNetworking
#endif

// HTTP methods
public enum HTTPMethod: String {
  case get = "GET"
  case post = "POST"
  case put = "PUT"
  case delete = "DELETE"
  case head = "HEAD"
}

// Protocol description
public protocol API {
  var path: String { get }
  var method: HTTPMethod { get }
  var queryItems: [URLQueryItem]? { get }
  var headers: [String: String]? { get }
}

// API
public enum ObjectStorageAPI: API {
  /// Copies object
  case copyObject(namespaceName: String, bucketName: String, opcClientRequestId: String? = nil)
  /// Creates bucket
  case createBucket(namespaceName: String, opcClientRequestId: String? = nil)
  /// Creates replication policy
  case createReplicationPolicy(namespaceName: String, bucketName: String, opcClientRequestId: String? = nil)
<<<<<<< HEAD
  /// Creates retention rule
  case createRetentionRule(namespaceName: String, bucketName: String, opcClientRequestId: String? = nil)
=======
  /// Creates preauthenticated request
  case createPreauthenticatedRequest(namespaceName: String, bucketName: String, opcClientRequestId: String? = nil)
>>>>>>> 0397b7a5
  /// Deletes bucket
  case deleteBucket(namespaceName: String, bucketName: String, opcClientRequestId: String? = nil)
  /// Deletes object
  case deleteObject(namespaceName: String, bucketName: String, objectName: String, opcClientRequestId: String? = nil, versionId: String? = nil)
  /// Deletes replication policy
  case deleteReplicationPolicy(namespaceName: String, bucketName: String, replicationId: String, opcClientRequestId: String? = nil)
<<<<<<< HEAD
  /// Deletes retention rule
  case deleteRetentionRule(namespaceName: String, bucketName: String, retentionId: String, opcClientRequestId: String? = nil)
=======
  /// Deletes preauthenticated request
  case deletePreauthenticatedRequest(namespaceName: String, bucketName: String, parId: String, opcClientRequestId: String? = nil)
>>>>>>> 0397b7a5
  /// Gets bucket
  case getBucket(namespaceName: String, bucketName: String, opcClientRequestId: String? = nil)
  /// Gets object
  case getObject(
    namespaceName: String,
    bucketName: String,
    objectName: String,
    versionId: String? = nil,
    opcClientRequestId: String? = nil,
    range: String? = nil,
    opcSseCustomerAlgorithm: String? = nil,
    opcSseCustomerKey: String? = nil,
    opcSseCustomerKeySha256: String? = nil,
    httpResponseContentDisposition: String? = nil,
    httpResponseCacheControl: String? = nil,
    httpResponseContentType: String? = nil,
    httpResponseContentLanguage: String? = nil,
    httpResponseContentEncoding: String? = nil,
    httpResponseExpires: String? = nil
  )
<<<<<<< HEAD
  /// Gets replication policy
  case getReplicationPolicy(namespaceName: String, bucketName: String, replicationId: String, opcClientRequestId: String? = nil)
=======
  /// Gets object using PAR
  case getObjectWithPAR(
    parURL: URL,
    objectName: String,
    versionId: String? = nil,
    opcClientRequestId: String? = nil,
    range: String? = nil,
    opcSseCustomerAlgorithm: String? = nil,
    opcSseCustomerKey: String? = nil,
    opcSseCustomerKeySha256: String? = nil,
    httpResponseContentDisposition: String? = nil,
    httpResponseCacheControl: String? = nil,
    httpResponseContentType: String? = nil,
    httpResponseContentLanguage: String? = nil,
    httpResponseContentEncoding: String? = nil,
    httpResponseExpires: String? = nil
  )
  /// Gets replication policy
  case getReplicationPolicy(namespaceName: String, bucketName: String, replicationId: String, opcClientRequestId: String? = nil)
  /// Gets preauthenticated request
  case getPreauthenticatedRequest(namespaceName: String, bucketName: String, parId: String, opcClientRequestId: String? = nil)
>>>>>>> 0397b7a5
  /// HEAD bucket
  case headBucket(namespaceName: String, bucketName: String, opcClientRequestId: String? = nil)
  /// HEAD object
  case headObject(
    namespaceName: String,
    bucketName: String,
    objectName: String,
    versionId: String? = nil,
    opcClientRequestId: String? = nil,
    opcSseCustomerAlgorithm: String? = nil,
    opcSseCustomerKey: String? = nil,
    opcSseCustomerKeySha256: String? = nil
  )
  /// Gets namespace
  case getNamespace(compartmentId: String? = nil, opcClientRequestId: String? = nil)
  /// Gets namespace metadata
  case getNamespaceMetadata(namespaceName: String, opcClientRequestId: String? = nil)
  /// Gets retention rule
  case getRetentionRule(namespaceName: String, bucketName: String, retentionId: String, opcClientRequestId: String? = nil)
  /// Lists buckets
  case listBuckets(namespaceName: String, compartmentId: String, opcClientRequestId: String? = nil)
  /// Lists objects
  case listObjects(
    namespaceName: String,
    bucketName: String,
    prefix: String? = nil,
    start: String? = nil,
    end: String? = nil,
    limit: Int? = nil,
    delimiter: String? = nil,
    fields: String? = nil,
    opcClientRequiredId: String? = nil,
    startAfter: String? = nil
  )
  /// Lists objects using PAR
  case listObjectsWithPAR(
    parURL: URL,
    prefix: String? = nil,
    start: String? = nil,
    end: String? = nil,
    limit: Int? = nil,
    delimiter: String? = nil,
    fields: [Field],
    opcClientRequiredId: String? = nil,
    startAfter: String? = nil
  )
  /// List object versions
  case listObjectVersions(
    namespaceName: String,
    bucketName: String,
    prefix: String? = nil,
    start: String? = nil,
    end: String? = nil,
    limit: Int? = nil,
    delimiter: String? = nil,
    fields: String? = nil,
    opcClientRequiredId: String? = nil,
    startAfter: String? = nil,
    page: String? = nil
  )
  /// Lists replication policies
  case listReplicationPolicies(namespaceName: String, bucketName: String, page: String? = nil, limit: Int? = 100, opcClientRequestId: String? = nil)
  /// Lists replication sources
  case listReplicationSources(namespaceName: String, bucketName: String, page: String? = nil, limit: Int? = 100, opcClientRequestId: String? = nil)
<<<<<<< HEAD
  /// Lists retention rules
  case listRetentionRules(namespaceName: String, bucketName: String, page: String? = nil, opcClientRequestId: String? = nil)
  /// Makes bucket writable
  case makeBucketWritable(namespaceName: String, bucketName: String, opcClientRequestId: String? = nil)
=======
  /// Makes bucket writable
  case makeBucketWritable(namespaceName: String, bucketName: String, opcClientRequestId: String? = nil)
  /// List preauthenticated requests
  case listPreauthenticatedRequests(namespaceName: String, bucketName: String, objectNamePrefix: String? = nil, limit: Int? = nil, page: String? = nil, opcClientRequestId: String? = nil)
>>>>>>> 0397b7a5
  /// Puts object
  case putObject(
    namespaceName: String,
    bucketName: String,
    objectName: String,
    contentLenght: Int? = nil,
    opcClientRequestId: String? = nil,
    StorageTier: String? = nil
  )
  /// Reencrypts bucket
  case reencryptBucket(namespaceName: String, bucketName: String, opcClientRequestId: String? = nil)
  /// Reencrypts object
  case reencryptObject(
    namespaceName: String,
    bucketName: String,
    objectName: String,
    versionId: String? = nil,
    opcClientRequestId: String? = nil
  )
  /// Renames object
  case renameObject(namespaceName: String, bucketName: String, opcClientRequestId: String? = nil)
  /// Rstores object
  case restoreObject(namespaceName: String, bucketName: String, opcClientRequestId: String? = nil)
  /// Updates bucket
  case updateBucket(namespaceName: String, bucketName: String, opcClientRequestId: String? = nil)
  /// Updates namespace metadata
  case updateNamespaceMetadata(namespaceName: String, opcClientRequestId: String? = nil)
  /// Updates object storage tier
  case updadateObjectStorageTier(namespaceName: String, bucketName: String, opcClientRequestId: String? = nil)

  // Path
  public var path: String {
    switch self {
    case .getNamespace:
      return "/n"
    case .getNamespaceMetadata(let namespaceName, _),
      .updateNamespaceMetadata(let namespaceName, _):
      return "/n/\(namespaceName)"
    case .createBucket(let namespaceName, _),
      .listBuckets(let namespaceName, _, _):
      return "/n/\(namespaceName)/b"
    case .createReplicationPolicy(let namespaceName, let bucketName, _),
      .listReplicationPolicies(let namespaceName, let bucketName, _, _, _):
      return "/n/\(namespaceName)/b/\(bucketName)/replicationPolicies"
<<<<<<< HEAD
    case .createRetentionRule(let namespaceName, let bucketName, _),
      .listRetentionRules(let namespaceName, let bucketName, _, _):
      return "/n/\(namespaceName)/b/\(bucketName)/retentionRules"
    case .deleteReplicationPolicy(let namespaceName, let bucketName, let replicationPolicyId, _),
      .getReplicationPolicy(let namespaceName, let bucketName, let replicationPolicyId, _):
      return "/n/\(namespaceName)/b/\(bucketName)/replicationPolicies/\(replicationPolicyId)"
=======
    case .deleteReplicationPolicy(let namespaceName, let bucketName, let replicationPolicyId, _),
      .getReplicationPolicy(let namespaceName, let bucketName, let replicationPolicyId, _):
      return "/n/\(namespaceName)/b/\(bucketName)/replicationPolicies/\(replicationPolicyId)"
    case .createPreauthenticatedRequest(let namespaceName, let bucketName, _),
      .listPreauthenticatedRequests(let namespaceName, let bucketName, _, _, _, _):
      return "/n/\(namespaceName)/b/\(bucketName)/p"
>>>>>>> 0397b7a5
    case .deleteBucket(let namespaceName, let bucketName, _),
      .getBucket(let namespaceName, let bucketName, _),
      .headBucket(let namespaceName, let bucketName, _),
      .updateBucket(let namespaceName, let bucketName, _):
      return "/n/\(namespaceName)/b/\(bucketName)"
    case .deleteRetentionRule(let namespaceName, let bucketName, let retentionRuleId, _),
      .getRetentionRule(let namespaceName, let bucketName, let retentionRuleId, _):
      return "/n/\(namespaceName)/b/\(bucketName)/retentionRules/\(retentionRuleId)"
    case .reencryptBucket(let namespaceName, let bucketName, _):
      return "/n/\(namespaceName)/b/\(bucketName)/actions/reencrypt"
    case .reencryptObject(let namespaceName, let bucketName, let objectName, _, _):
      return "/n/\(namespaceName)/b/\(bucketName)/actions/reencrypt/\(objectName)"
    case .renameObject(let namespaceName, let bucketName, _):
      return "/n/\(namespaceName)/b/\(bucketName)/actions/renameObject"
    case .copyObject(let namespaceName, let bucketName, _):
      return "/n/\(namespaceName)/b/\(bucketName)/actions/copyObject"
    case .listObjects(let namespaceName, let bucketName, _, _, _, _, _, _, _, _):
      return "/n/\(namespaceName)/b/\(bucketName)/o"
    case .listObjectsWithPAR(let parURL, _, _, _, _, _, _, _, _):
        return parURL.path()
    case .listObjectVersions(let namespaceName, let bucketName, _, _, _, _, _, _, _, _, _):
      return "/n/\(namespaceName)/b/\(bucketName)/objectversions"
    case .listReplicationSources(let namespaceName, let bucketName, _, _, _):
      return "/n/\(namespaceName)/b/\(bucketName)/replicationSources"
    case .makeBucketWritable(let namespaceName, let bucketName, _):
      return "/n/\(namespaceName)/b/\(bucketName)/actions/makeBucketWritable"
    case .deleteObject(let namespaceName, let bucketName, let objectName, _, _),
      .getObject(let namespaceName, let bucketName, let objectName, _, _, _, _, _, _, _, _, _, _, _, _),
      .headObject(let namespaceName, let bucketName, let objectName, _, _, _, _, _),
      .putObject(let namespaceName, let bucketName, let objectName, _, _, _):
      return "/n/\(namespaceName)/b/\(bucketName)/o/\(objectName)"
    case .getObjectWithPAR(let parURL, let objectName, _, _, _, _, _, _, _, _, _, _, _, _):
        return "\(parURL.path())\(objectName)"
    case .restoreObject(let namespaceName, let bucketName, _):
      return "/n/\(namespaceName)/b/\(bucketName)/actions/restoreObjects"
    case .updadateObjectStorageTier(let namespaceName, let bucketName, _):
      return "/n/\(namespaceName)/b/\(bucketName)/actions/updateObjectStorageTier"
    }
  }

  // HTTPMethod
  public var method: HTTPMethod {
    switch self {
    case .copyObject,
      .createBucket,
      .createReplicationPolicy,
<<<<<<< HEAD
      .createRetentionRule,
      .makeBucketWritable,
=======
      .makeBucketWritable,
      .createPreauthenticatedRequest,
>>>>>>> 0397b7a5
      .reencryptBucket,
      .reencryptObject,
      .renameObject,
      .restoreObject,
      .updateBucket,
      .updadateObjectStorageTier:
      return .post
    case .deleteBucket,
      .deleteObject,
      .deleteReplicationPolicy,
<<<<<<< HEAD
      .deleteRetentionRule:
=======
      .deletePreauthenticatedRequest:
>>>>>>> 0397b7a5
      return .delete
    case .getNamespace,
      .getBucket,
      .getObject,
      .getObjectWithPAR,
      .getNamespaceMetadata,
      .getReplicationPolicy,
<<<<<<< HEAD
      .getRetentionRule,
=======
>>>>>>> 0397b7a5
      .listBuckets,
      .listObjects,
      .listObjectsWithPAR,
      .listObjectVersions,
      .listReplicationPolicies,
      .listReplicationSources,
<<<<<<< HEAD
      .listRetentionRules:
=======
      .getPreauthenticatedRequest,
      .listPreauthenticatedRequests:
>>>>>>> 0397b7a5
      return .get
    case .headBucket,
      .headObject:
      return .head
    case .putObject,
      .updateNamespaceMetadata:
      return .put
    }
  }

  // QueryItems
  public var queryItems: [URLQueryItem]? {
    switch self {
    case .copyObject,
      .createBucket,
      .createReplicationPolicy,
<<<<<<< HEAD
      .createRetentionRule,
      .deleteBucket,
      .deleteReplicationPolicy,
      .deleteRetentionRule,
      .getBucket,
      .getNamespaceMetadata,
      .getReplicationPolicy,
      .getRetentionRule,
=======
      .deleteBucket,
      .deleteReplicationPolicy,
      .getBucket,
      .getNamespaceMetadata,
      .getReplicationPolicy,
      .createPreauthenticatedRequest,
      .deletePreauthenticatedRequest,
      .getPreauthenticatedRequest,
>>>>>>> 0397b7a5
      .headBucket,
      .makeBucketWritable,
      .putObject,
      .reencryptBucket,
      .renameObject,
      .restoreObject,
      .updateBucket,
      .updateNamespaceMetadata,
      .updadateObjectStorageTier:
      return nil
    case .getNamespace(let compartmentId, _):
      if let compartmentId {
        return [
          URLQueryItem(name: "compartmentId", value: compartmentId)
        ]
      }
      return nil

    case .listBuckets(_, let compartmentId, _):
      return [URLQueryItem(name: "compartmentId", value: compartmentId)]

    case .deleteObject(_, _, _, _, let versionId),
      .reencryptObject(_, _, _, let versionId, _):
      if let versionId {
        return [
          URLQueryItem(name: "versionId", value: versionId)
        ]
      }
      return nil

    case .getObject(
      _,
      _,
      _,
      let versionId,
      _,
      _,
      _,
      _,
      _,
      let httpResponseContentDisposition,
      let httpResponseCacheControl,
      let httpResponseContentType,
      let httpResponseContentLanguage,
      let httpResponseContentEncoding,
      let httpResponseExpires
    ),
    .getObjectWithPAR(
      _,
      _,
      let versionId,
      _,
      _,
      _,
      _,
      _,
      let httpResponseContentDisposition,
      let httpResponseCacheControl,
      let httpResponseContentType,
      let httpResponseContentLanguage,
      let httpResponseContentEncoding,
      let httpResponseExpires
    ):
      let keyValuePairs: [(String, String?)] = [
        ("versionId", versionId),
        ("contentDisposition", httpResponseContentDisposition),
        ("cacheControl", httpResponseCacheControl),
        ("contentType", httpResponseContentType),
        ("contentLanguage", httpResponseContentLanguage),
        ("contentEncoding", httpResponseContentEncoding),
        ("expires", httpResponseExpires),
      ]

      // Convert non-nil values into URLQueryItems
      let queryItems = keyValuePairs.compactMap { key, value in
        value.map { URLQueryItem(name: key, value: $0) }
      }

      return queryItems.isEmpty ? nil : queryItems

    case .headObject(_, _, _, let versionId, _, _, _, _):
      if let versionId {
        return [
          URLQueryItem(name: "versionId", value: versionId)
        ]
      }
      return nil

    case .listReplicationPolicies(_, _, let page, let limit, _),
      .listReplicationSources(_, _, let page, let limit, _):
<<<<<<< HEAD
=======
      let keyValuePairs: [(String, String?)] = [
        ("page", page),
        ("limit", limit.map { String($0) }),
      ]

      // Convert non-nil values into URLQueryItems
      let queryItems = keyValuePairs.compactMap { key, value in
        value.map { URLQueryItem(name: key, value: $0) }
      }

      return queryItems.isEmpty ? nil : queryItems

    case .listObjects(_, _, let prefix, let start, let end, let limit, let delimiter, let fields, _, let startAfter),
          .listObjectsWithPAR(_, let prefix, let start, let end, let limit, let delimiter, let fields, _, let startAfter):
>>>>>>> 0397b7a5
      let keyValuePairs: [(String, String?)] = [
        ("page", page),
        ("limit", limit.map { String($0) }),
      ]

      // Convert non-nil values into URLQueryItems
      let queryItems = keyValuePairs.compactMap { key, value in
        value.map { URLQueryItem(name: key, value: $0) }
      }

      return queryItems.isEmpty ? nil : queryItems

    case .listObjects(_, _, let prefix, let start, let end, let limit, let delimiter, let fields, _, let startAfter):
      let keyValuePairs: [(String, String?)] = [
        ("prefix", prefix),
        ("start", start),
        ("end", end),
        ("limit", limit.map { String($0) }),
        ("delimiter", delimiter),
        ("fields", fields),
        ("startAfter", startAfter),
      ]

      // Convert non-nil values into URLQueryItems
      let queryItems = keyValuePairs.compactMap { key, value in
        value.map { URLQueryItem(name: key, value: $0) }
      }

      return queryItems.isEmpty ? nil : queryItems

    case .listObjectVersions(_, _, let prefix, let start, let end, let limit, let delimiter, let fields, _, let startAfter, let page):
      let keyValuePairs: [(String, String?)] = [
        ("prefix", prefix),
        ("start", start),
        ("end", end),
        ("limit", limit.map { String($0) }),
        ("delimiter", delimiter),
        ("fields", fields),
        ("startAfter", startAfter),
        ("page", page),
      ]

      // Convert non-nil values into URLQueryItems
      let queryItems = keyValuePairs.compactMap { key, value in
        value.map { URLQueryItem(name: key, value: $0) }
      }

      return queryItems.isEmpty ? nil : queryItems

    case .listRetentionRules(_, _, let page, _):
      if let page {
        return [
          URLQueryItem(name: "page", value: page)
        ]
      }
      return nil
    }
  }

  // Headers
  public var headers: [String: String]? {
    switch self {
    case .copyObject(_, _, let opcClientRequestId),
      .createBucket(_, let opcClientRequestId),
      .createReplicationPolicy(_, _, let opcClientRequestId),
<<<<<<< HEAD
      .createRetentionRule(_, _, let opcClientRequestId),
      .deleteBucket(_, _, let opcClientRequestId),
      .deleteObject(_, _, _, let opcClientRequestId, _),
      .deleteReplicationPolicy(_, _, _, let opcClientRequestId),
      .deleteRetentionRule(_, _, _, let opcClientRequestId),
=======
      .createPreauthenticatedRequest(_, _, let opcClientRequestId),
      .deleteBucket(_, _, let opcClientRequestId),
      .deleteObject(_, _, _, let opcClientRequestId, _),
      .deleteReplicationPolicy(_, _, _, let opcClientRequestId),
      .deletePreauthenticatedRequest(_, _, _, let opcClientRequestId),
>>>>>>> 0397b7a5
      .getBucket(_, _, let opcClientRequestId),
      .getObject(_, _, _, _, let opcClientRequestId, _, _, _, _, _, _, _, _, _, _),
      .getObjectWithPAR(_, _, _, let opcClientRequestId, _, _, _, _, _, _, _, _, _, _),
      .getNamespace(_, let opcClientRequestId),
      .getNamespaceMetadata(_, let opcClientRequestId),
      .getReplicationPolicy(_, _, _, let opcClientRequestId),
<<<<<<< HEAD
      .getRetentionRule(_, _, _, let opcClientRequestId),
=======
      .getPreauthenticatedRequest(_, _, _, let opcClientRequestId),
>>>>>>> 0397b7a5
      .headBucket(_, _, let opcClientRequestId),
      .headObject(_, _, _, _, let opcClientRequestId, _, _, _),
      .listBuckets(_, _, let opcClientRequestId),
      .listReplicationPolicies(_, _, _, _, let opcClientRequestId),
      .listReplicationSources(_, _, _, _, let opcClientRequestId),
      .listObjects(_, _, _, _, _, _, _, _, let opcClientRequestId, _),
      .listObjectsWithPAR(_, _, _, _, _, _, _, let opcClientRequestId, _),
      .listObjectVersions(_, _, _, _, _, _, _, _, let opcClientRequestId, _, _),
<<<<<<< HEAD
      .listRetentionRules(_, _, _, let opcClientRequestId),
      .makeBucketWritable(_, _, let opcClientRequestId),
=======
      .makeBucketWritable(_, _, let opcClientRequestId),
      .listPreauthenticatedRequests(_, _, _, _, _, let opcClientRequestId),
>>>>>>> 0397b7a5
      .reencryptBucket(_, _, let opcClientRequestId),
      .reencryptObject(_, _, _, _, let opcClientRequestId),
      .renameObject(_, _, let opcClientRequestId),
      .restoreObject(_, _, let opcClientRequestId),
      .updateBucket(_, _, let opcClientRequestId),
      .updateNamespaceMetadata(_, let opcClientRequestId),
      .updadateObjectStorageTier(_, _, let opcClientRequestId):
      if let opcClientRequestId {
        return ["opc-client-request-id": opcClientRequestId]
      }
      return nil
    case .putObject(_, _, _, let contentLength, let opcClientRequestId, let storageTier):
      let keyValuePairs: [(String, String)] = [
        ("content-length", contentLength.map { String($0) }),
        ("opc-client-request-id", opcClientRequestId),
        ("storage-tier", storageTier),
      ].compactMap { key, value in
        value.map { (key, $0) }
      }

      let headers = Dictionary(uniqueKeysWithValues: keyValuePairs)
      return headers.isEmpty ? nil : headers
    }
  }
}

/// Build request from components defined in ObjectStorageAPIRouter
public func buildRequest(objectStorageAPI: API, endpoint: URL) throws -> URLRequest {
  guard
    var components = URLComponents(
      url: endpoint,
      resolvingAgainstBaseURL: false
    )
  else {
    throw ObjectStorageError.invalidURL("Enpoint URL is invalid")
  }

  // Build path
  components.path = objectStorageAPI.path

  // Add query items
  components.queryItems = objectStorageAPI.queryItems
  guard let url = components.url else {
    throw ObjectStorageError.invalidURL("Could not construct final URL")
  }

  // Build request
  var request = URLRequest(url: url)
  request.httpMethod = objectStorageAPI.method.rawValue

  // Add headers
  objectStorageAPI.headers?.forEach { key, value in
    request.addValue(value, forHTTPHeaderField: key)
  }
  request.setValue("application/json", forHTTPHeaderField: "accept")
  request.setValue("application/json", forHTTPHeaderField: "Content-Type")

  return request
}<|MERGE_RESOLUTION|>--- conflicted
+++ resolved
@@ -43,26 +43,20 @@
   case createBucket(namespaceName: String, opcClientRequestId: String? = nil)
   /// Creates replication policy
   case createReplicationPolicy(namespaceName: String, bucketName: String, opcClientRequestId: String? = nil)
-<<<<<<< HEAD
   /// Creates retention rule
   case createRetentionRule(namespaceName: String, bucketName: String, opcClientRequestId: String? = nil)
-=======
   /// Creates preauthenticated request
   case createPreauthenticatedRequest(namespaceName: String, bucketName: String, opcClientRequestId: String? = nil)
->>>>>>> 0397b7a5
   /// Deletes bucket
   case deleteBucket(namespaceName: String, bucketName: String, opcClientRequestId: String? = nil)
   /// Deletes object
   case deleteObject(namespaceName: String, bucketName: String, objectName: String, opcClientRequestId: String? = nil, versionId: String? = nil)
   /// Deletes replication policy
   case deleteReplicationPolicy(namespaceName: String, bucketName: String, replicationId: String, opcClientRequestId: String? = nil)
-<<<<<<< HEAD
   /// Deletes retention rule
   case deleteRetentionRule(namespaceName: String, bucketName: String, retentionId: String, opcClientRequestId: String? = nil)
-=======
   /// Deletes preauthenticated request
   case deletePreauthenticatedRequest(namespaceName: String, bucketName: String, parId: String, opcClientRequestId: String? = nil)
->>>>>>> 0397b7a5
   /// Gets bucket
   case getBucket(namespaceName: String, bucketName: String, opcClientRequestId: String? = nil)
   /// Gets object
@@ -83,10 +77,8 @@
     httpResponseContentEncoding: String? = nil,
     httpResponseExpires: String? = nil
   )
-<<<<<<< HEAD
   /// Gets replication policy
   case getReplicationPolicy(namespaceName: String, bucketName: String, replicationId: String, opcClientRequestId: String? = nil)
-=======
   /// Gets object using PAR
   case getObjectWithPAR(
     parURL: URL,
@@ -104,11 +96,8 @@
     httpResponseContentEncoding: String? = nil,
     httpResponseExpires: String? = nil
   )
-  /// Gets replication policy
-  case getReplicationPolicy(namespaceName: String, bucketName: String, replicationId: String, opcClientRequestId: String? = nil)
   /// Gets preauthenticated request
   case getPreauthenticatedRequest(namespaceName: String, bucketName: String, parId: String, opcClientRequestId: String? = nil)
->>>>>>> 0397b7a5
   /// HEAD bucket
   case headBucket(namespaceName: String, bucketName: String, opcClientRequestId: String? = nil)
   /// HEAD object
@@ -139,7 +128,7 @@
     end: String? = nil,
     limit: Int? = nil,
     delimiter: String? = nil,
-    fields: String? = nil,
+    fields: [Field],
     opcClientRequiredId: String? = nil,
     startAfter: String? = nil
   )
@@ -173,17 +162,12 @@
   case listReplicationPolicies(namespaceName: String, bucketName: String, page: String? = nil, limit: Int? = 100, opcClientRequestId: String? = nil)
   /// Lists replication sources
   case listReplicationSources(namespaceName: String, bucketName: String, page: String? = nil, limit: Int? = 100, opcClientRequestId: String? = nil)
-<<<<<<< HEAD
   /// Lists retention rules
   case listRetentionRules(namespaceName: String, bucketName: String, page: String? = nil, opcClientRequestId: String? = nil)
   /// Makes bucket writable
   case makeBucketWritable(namespaceName: String, bucketName: String, opcClientRequestId: String? = nil)
-=======
-  /// Makes bucket writable
-  case makeBucketWritable(namespaceName: String, bucketName: String, opcClientRequestId: String? = nil)
   /// List preauthenticated requests
   case listPreauthenticatedRequests(namespaceName: String, bucketName: String, objectNamePrefix: String? = nil, limit: Int? = nil, page: String? = nil, opcClientRequestId: String? = nil)
->>>>>>> 0397b7a5
   /// Puts object
   case putObject(
     namespaceName: String,
@@ -228,26 +212,23 @@
     case .createReplicationPolicy(let namespaceName, let bucketName, _),
       .listReplicationPolicies(let namespaceName, let bucketName, _, _, _):
       return "/n/\(namespaceName)/b/\(bucketName)/replicationPolicies"
-<<<<<<< HEAD
     case .createRetentionRule(let namespaceName, let bucketName, _),
       .listRetentionRules(let namespaceName, let bucketName, _, _):
       return "/n/\(namespaceName)/b/\(bucketName)/retentionRules"
     case .deleteReplicationPolicy(let namespaceName, let bucketName, let replicationPolicyId, _),
       .getReplicationPolicy(let namespaceName, let bucketName, let replicationPolicyId, _):
       return "/n/\(namespaceName)/b/\(bucketName)/replicationPolicies/\(replicationPolicyId)"
-=======
-    case .deleteReplicationPolicy(let namespaceName, let bucketName, let replicationPolicyId, _),
-      .getReplicationPolicy(let namespaceName, let bucketName, let replicationPolicyId, _):
-      return "/n/\(namespaceName)/b/\(bucketName)/replicationPolicies/\(replicationPolicyId)"
     case .createPreauthenticatedRequest(let namespaceName, let bucketName, _),
       .listPreauthenticatedRequests(let namespaceName, let bucketName, _, _, _, _):
       return "/n/\(namespaceName)/b/\(bucketName)/p"
->>>>>>> 0397b7a5
     case .deleteBucket(let namespaceName, let bucketName, _),
       .getBucket(let namespaceName, let bucketName, _),
       .headBucket(let namespaceName, let bucketName, _),
       .updateBucket(let namespaceName, let bucketName, _):
       return "/n/\(namespaceName)/b/\(bucketName)"
+    case .deletePreauthenticatedRequest(let namespaceName, let bucketName, let parId, _),
+      .getPreauthenticatedRequest(let namespaceName, let bucketName, let parId, _):
+      return "/n/\(namespaceName)/b/\(bucketName)/p/\(parId)"
     case .deleteRetentionRule(let namespaceName, let bucketName, let retentionRuleId, _),
       .getRetentionRule(let namespaceName, let bucketName, let retentionRuleId, _):
       return "/n/\(namespaceName)/b/\(bucketName)/retentionRules/\(retentionRuleId)"
@@ -262,7 +243,7 @@
     case .listObjects(let namespaceName, let bucketName, _, _, _, _, _, _, _, _):
       return "/n/\(namespaceName)/b/\(bucketName)/o"
     case .listObjectsWithPAR(let parURL, _, _, _, _, _, _, _, _):
-        return parURL.path()
+      return parURL.path()
     case .listObjectVersions(let namespaceName, let bucketName, _, _, _, _, _, _, _, _, _):
       return "/n/\(namespaceName)/b/\(bucketName)/objectversions"
     case .listReplicationSources(let namespaceName, let bucketName, _, _, _):
@@ -275,7 +256,7 @@
       .putObject(let namespaceName, let bucketName, let objectName, _, _, _):
       return "/n/\(namespaceName)/b/\(bucketName)/o/\(objectName)"
     case .getObjectWithPAR(let parURL, let objectName, _, _, _, _, _, _, _, _, _, _, _, _):
-        return "\(parURL.path())\(objectName)"
+      return "\(parURL.path())\(objectName)"
     case .restoreObject(let namespaceName, let bucketName, _):
       return "/n/\(namespaceName)/b/\(bucketName)/actions/restoreObjects"
     case .updadateObjectStorageTier(let namespaceName, let bucketName, _):
@@ -289,13 +270,9 @@
     case .copyObject,
       .createBucket,
       .createReplicationPolicy,
-<<<<<<< HEAD
       .createRetentionRule,
+      .createPreauthenticatedRequest,
       .makeBucketWritable,
-=======
-      .makeBucketWritable,
-      .createPreauthenticatedRequest,
->>>>>>> 0397b7a5
       .reencryptBucket,
       .reencryptObject,
       .renameObject,
@@ -306,11 +283,8 @@
     case .deleteBucket,
       .deleteObject,
       .deleteReplicationPolicy,
-<<<<<<< HEAD
-      .deleteRetentionRule:
-=======
+      .deleteRetentionRule,
       .deletePreauthenticatedRequest:
->>>>>>> 0397b7a5
       return .delete
     case .getNamespace,
       .getBucket,
@@ -318,22 +292,16 @@
       .getObjectWithPAR,
       .getNamespaceMetadata,
       .getReplicationPolicy,
-<<<<<<< HEAD
       .getRetentionRule,
-=======
->>>>>>> 0397b7a5
       .listBuckets,
       .listObjects,
       .listObjectsWithPAR,
       .listObjectVersions,
       .listReplicationPolicies,
       .listReplicationSources,
-<<<<<<< HEAD
-      .listRetentionRules:
-=======
+      .listRetentionRules,
       .getPreauthenticatedRequest,
       .listPreauthenticatedRequests:
->>>>>>> 0397b7a5
       return .get
     case .headBucket,
       .headObject:
@@ -350,7 +318,6 @@
     case .copyObject,
       .createBucket,
       .createReplicationPolicy,
-<<<<<<< HEAD
       .createRetentionRule,
       .deleteBucket,
       .deleteReplicationPolicy,
@@ -359,16 +326,9 @@
       .getNamespaceMetadata,
       .getReplicationPolicy,
       .getRetentionRule,
-=======
-      .deleteBucket,
-      .deleteReplicationPolicy,
-      .getBucket,
-      .getNamespaceMetadata,
-      .getReplicationPolicy,
       .createPreauthenticatedRequest,
       .deletePreauthenticatedRequest,
       .getPreauthenticatedRequest,
->>>>>>> 0397b7a5
       .headBucket,
       .makeBucketWritable,
       .putObject,
@@ -416,22 +376,22 @@
       let httpResponseContentEncoding,
       let httpResponseExpires
     ),
-    .getObjectWithPAR(
-      _,
-      _,
-      let versionId,
-      _,
-      _,
-      _,
-      _,
-      _,
-      let httpResponseContentDisposition,
-      let httpResponseCacheControl,
-      let httpResponseContentType,
-      let httpResponseContentLanguage,
-      let httpResponseContentEncoding,
-      let httpResponseExpires
-    ):
+      .getObjectWithPAR(
+        _,
+        _,
+        let versionId,
+        _,
+        _,
+        _,
+        _,
+        _,
+        let httpResponseContentDisposition,
+        let httpResponseCacheControl,
+        let httpResponseContentType,
+        let httpResponseContentLanguage,
+        let httpResponseContentEncoding,
+        let httpResponseExpires
+      ):
       let keyValuePairs: [(String, String?)] = [
         ("versionId", versionId),
         ("contentDisposition", httpResponseContentDisposition),
@@ -459,8 +419,6 @@
 
     case .listReplicationPolicies(_, _, let page, let limit, _),
       .listReplicationSources(_, _, let page, let limit, _):
-<<<<<<< HEAD
-=======
       let keyValuePairs: [(String, String?)] = [
         ("page", page),
         ("limit", limit.map { String($0) }),
@@ -474,28 +432,14 @@
       return queryItems.isEmpty ? nil : queryItems
 
     case .listObjects(_, _, let prefix, let start, let end, let limit, let delimiter, let fields, _, let startAfter),
-          .listObjectsWithPAR(_, let prefix, let start, let end, let limit, let delimiter, let fields, _, let startAfter):
->>>>>>> 0397b7a5
-      let keyValuePairs: [(String, String?)] = [
-        ("page", page),
-        ("limit", limit.map { String($0) }),
-      ]
-
-      // Convert non-nil values into URLQueryItems
-      let queryItems = keyValuePairs.compactMap { key, value in
-        value.map { URLQueryItem(name: key, value: $0) }
-      }
-
-      return queryItems.isEmpty ? nil : queryItems
-
-    case .listObjects(_, _, let prefix, let start, let end, let limit, let delimiter, let fields, _, let startAfter):
+      .listObjectsWithPAR(_, let prefix, let start, let end, let limit, let delimiter, let fields, _, let startAfter):
       let keyValuePairs: [(String, String?)] = [
         ("prefix", prefix),
         ("start", start),
         ("end", end),
         ("limit", limit.map { String($0) }),
         ("delimiter", delimiter),
-        ("fields", fields),
+        ("fields", fields.queryValue),
         ("startAfter", startAfter),
       ]
 
@@ -532,6 +476,20 @@
         ]
       }
       return nil
+
+    case .listPreauthenticatedRequests(_, _, let objectNamePrefix, let limit, let page, _):
+      let keyValuePairs: [(String, String?)] = [
+        ("objectNamePrefix", objectNamePrefix),
+        ("limit", limit.map { String($0) }),
+        ("page", page),
+      ]
+
+      // Convert non-nil values into URLQueryItems
+      let queryItems = keyValuePairs.compactMap { key, value in
+        value.map { URLQueryItem(name: key, value: $0) }
+      }
+
+      return queryItems.isEmpty ? nil : queryItems
     }
   }
 
@@ -541,30 +499,21 @@
     case .copyObject(_, _, let opcClientRequestId),
       .createBucket(_, let opcClientRequestId),
       .createReplicationPolicy(_, _, let opcClientRequestId),
-<<<<<<< HEAD
       .createRetentionRule(_, _, let opcClientRequestId),
       .deleteBucket(_, _, let opcClientRequestId),
       .deleteObject(_, _, _, let opcClientRequestId, _),
       .deleteReplicationPolicy(_, _, _, let opcClientRequestId),
       .deleteRetentionRule(_, _, _, let opcClientRequestId),
-=======
       .createPreauthenticatedRequest(_, _, let opcClientRequestId),
-      .deleteBucket(_, _, let opcClientRequestId),
-      .deleteObject(_, _, _, let opcClientRequestId, _),
-      .deleteReplicationPolicy(_, _, _, let opcClientRequestId),
       .deletePreauthenticatedRequest(_, _, _, let opcClientRequestId),
->>>>>>> 0397b7a5
       .getBucket(_, _, let opcClientRequestId),
       .getObject(_, _, _, _, let opcClientRequestId, _, _, _, _, _, _, _, _, _, _),
       .getObjectWithPAR(_, _, _, let opcClientRequestId, _, _, _, _, _, _, _, _, _, _),
       .getNamespace(_, let opcClientRequestId),
       .getNamespaceMetadata(_, let opcClientRequestId),
       .getReplicationPolicy(_, _, _, let opcClientRequestId),
-<<<<<<< HEAD
       .getRetentionRule(_, _, _, let opcClientRequestId),
-=======
       .getPreauthenticatedRequest(_, _, _, let opcClientRequestId),
->>>>>>> 0397b7a5
       .headBucket(_, _, let opcClientRequestId),
       .headObject(_, _, _, _, let opcClientRequestId, _, _, _),
       .listBuckets(_, _, let opcClientRequestId),
@@ -573,13 +522,9 @@
       .listObjects(_, _, _, _, _, _, _, _, let opcClientRequestId, _),
       .listObjectsWithPAR(_, _, _, _, _, _, _, let opcClientRequestId, _),
       .listObjectVersions(_, _, _, _, _, _, _, _, let opcClientRequestId, _, _),
-<<<<<<< HEAD
       .listRetentionRules(_, _, _, let opcClientRequestId),
       .makeBucketWritable(_, _, let opcClientRequestId),
-=======
-      .makeBucketWritable(_, _, let opcClientRequestId),
       .listPreauthenticatedRequests(_, _, _, _, _, let opcClientRequestId),
->>>>>>> 0397b7a5
       .reencryptBucket(_, _, let opcClientRequestId),
       .reencryptObject(_, _, _, _, let opcClientRequestId),
       .renameObject(_, _, let opcClientRequestId),
