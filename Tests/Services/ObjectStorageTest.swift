--- conflicted
+++ resolved
@@ -123,20 +123,18 @@
   /// `Allow service objectstorage-eu-frankfurt-1 to manage object-family in compartment your_comparment_name`
   /// Always Free Tier allows only one policy
   @Test func createsReplicationPolicyWithAPIKeySigner() async throws {
-<<<<<<< HEAD
-=======
-    let regionId = try extractUserRegion(
-      from: ociConfigFilePath,
-      profile: ociProfileName
-    )
-    let region = Region.from(regionId: regionId ?? "") ?? .iad
-    let signer = try APIKeySigner(
-      configFilePath: ociConfigFilePath,
-      configName: ociProfileName
-    )
-    let sut = try ObjectStorageClient(region: region, signer: signer)
-
-    let replicationPolicy = CreateReplicationPolicyDetails(
+    let regionId = try extractUserRegion(
+      from: ociConfigFilePath,
+      profile: ociProfileName
+    )
+    let region = Region.from(regionId: regionId ?? "") ?? .iad
+    let signer = try APIKeySigner(
+      configFilePath: ociConfigFilePath,
+      configName: ociProfileName
+    )
+    let sut = try ObjectStorageClient(region: region, signer: signer)
+
+    let policyDetails = CreateReplicationPolicyDetails(
       destinationBucketName: "test_bucket_by_sdk_replica",
       destinationRegionName: "eu-frankfurt-1",
       name: "Test_policy"
@@ -145,36 +143,15 @@
     let createReplicationPolicy = try await sut.createReplicationPolicy(
       namespaceName: "frjfldcyl3la",
       bucketName: "test_bucket_by_sdk",
-      policyDetails: replicationPolicy
-    )
-
-    #expect(createReplicationPolicy != nil, "The operation should succeed")
-  }
-
-  // MARK: - Creates preauthenticated request
-  @Test func createsPreauthenticatedRequestWithAPIKeySigner() async throws {
->>>>>>> 0397b7a5
-    let regionId = try extractUserRegion(
-      from: ociConfigFilePath,
-      profile: ociProfileName
-    )
-    let region = Region.from(regionId: regionId ?? "") ?? .iad
-    let signer = try APIKeySigner(
-      configFilePath: ociConfigFilePath,
-      configName: ociProfileName
-    )
-    let sut = try ObjectStorageClient(region: region, signer: signer)
-<<<<<<< HEAD
-    let replicationPolicy = CreateReplicationPolicyDetails(destinationBucketName: "test_bucket_by_sdk_replica", destinationRegionName: "eu-frankfurt-1", name: "Test_policy")
-
-    let createReplicationPolicy = try await sut.createReplicationPolicy(namespaceName: "frjfldcyl3la", bucketName: "test_bucket_by_sdk", policyDetails: replicationPolicy)
+      policyDetails: policyDetails
+    )
 
     #expect(createReplicationPolicy != nil, "The operation should succeed")
   }
 
   // MARK: - Creates retention rule
   /// If the bucket versioning is enabled, you cannot add retention policy.
-  /// `timeRuleLocked` must be atleast 14 days ahead of the current time.`
+  /// `timeRuleLocked` must be at least 14 days ahead of the current time.`
   @Test func createsRetentionRuleWithAPIKeySigner() async throws {
     let regionId = try extractUserRegion(
       from: ociConfigFilePath,
@@ -186,17 +163,39 @@
       configName: ociProfileName
     )
     let sut = try ObjectStorageClient(region: region, signer: signer)
+
     let twoDaysFromNow = Calendar.current.date(byAdding: .day, value: 22, to: Date.now)
-    let ruleDetails = CreateRetentionRuleDetails(displayName: "Test_retention", duration: Duration(timeAmount: 10, timeUnit: TimeUnit.days), timeRuleLocked: twoDaysFromNow?.toRFC3339())
-
-    let createRetentionRule = try? await sut.createRetentionRule(namespaceName: "frjfldcyl3la", bucketName: "test_bucket_by_sdk", ruleDetails: ruleDetails)
+    let ruleDetails = CreateRetentionRuleDetails(
+      displayName: "Test_retention",
+      duration: Duration(timeAmount: 10, timeUnit: TimeUnit.days),
+      timeRuleLocked: twoDaysFromNow?.toRFC3339()
+    )
+
+    let createRetentionRule = try? await sut.createRetentionRule(
+      namespaceName: "frjfldcyl3la",
+      bucketName: "test_bucket_by_sdk",
+      ruleDetails: ruleDetails
+    )
 
     // Prints rule
     if let rule = createRetentionRule {
       print("You applied rule: \(rule.displayName).")
     }
     #expect(createRetentionRule != nil, "The operation should succeed")
-=======
+  }
+
+  // MARK: - Creates preauthenticated request
+  @Test func createsPreauthenticatedRequestWithAPIKeySigner() async throws {
+    let regionId = try extractUserRegion(
+      from: ociConfigFilePath,
+      profile: ociProfileName
+    )
+    let region = Region.from(regionId: regionId ?? "") ?? .iad
+    let signer = try APIKeySigner(
+      configFilePath: ociConfigFilePath,
+      configName: ociProfileName
+    )
+    let sut = try ObjectStorageClient(region: region, signer: signer)
 
     let requestDetails = CreatePreauthenticatedRequestDetails(
       accessType: AccessType.objectRead,
@@ -216,7 +215,6 @@
     }
 
     #expect(createPreauthenticatedRequest != nil, "The operation should succeed")
->>>>>>> 0397b7a5
   }
 
   // MARK: - Deletes bucket
@@ -306,31 +304,48 @@
     #expect(deleteReplicationPolicy != nil, "The operation should succeed")
   }
 
-<<<<<<< HEAD
   // MARK: - Deletes retention rule
   @Test func deletesRetentionRuleWithAPIKeySigner() async throws {
-=======
+    let regionId = try extractUserRegion(
+      from: ociConfigFilePath,
+      profile: ociProfileName
+    )
+    let region = Region.from(regionId: regionId ?? "") ?? .iad
+    let signer = try APIKeySigner(
+      configFilePath: ociConfigFilePath,
+      configName: ociProfileName
+    )
+    let sut = try ObjectStorageClient(region: region, signer: signer)
+
+    let deleteRetentionRule: Void? = try? await sut.deleteRetentionRule(
+      namespaceName: "frjfldcyl3la",
+      bucketName: "test_bucket_by_sdk",
+      retentionRuleId: "5e29a9ef-d900-4b4d-a76d-b81f5ddf8c55"
+    )
+
+    #expect(deleteRetentionRule != nil, "The operation should succeed")
+  }
+
   // MARK: - Deletes preauthenticated request
   @Test func deletesPreauthenticatedRequestWithAPIKeySigner() async throws {
->>>>>>> 0397b7a5
-    let regionId = try extractUserRegion(
-      from: ociConfigFilePath,
-      profile: ociProfileName
-    )
-    let region = Region.from(regionId: regionId ?? "") ?? .iad
-    let signer = try APIKeySigner(
-      configFilePath: ociConfigFilePath,
-      configName: ociProfileName
-    )
-    let sut = try ObjectStorageClient(region: region, signer: signer)
-
-    let deleteRetentionRule: Void? = try? await sut.deleteRetentionRule(
-      namespaceName: "frjfldcyl3la",
-      bucketName: "test_bucket_by_sdk",
-      retentionRuleId: "5e29a9ef-d900-4b4d-a76d-b81f5ddf8c55"
-    )
-
-    #expect(deleteRetentionRule != nil, "The operation should succeed")
+    let regionId = try extractUserRegion(
+      from: ociConfigFilePath,
+      profile: ociProfileName
+    )
+    let region = Region.from(regionId: regionId ?? "") ?? .iad
+    let signer = try APIKeySigner(
+      configFilePath: ociConfigFilePath,
+      configName: ociProfileName
+    )
+    let sut = try ObjectStorageClient(region: region, signer: signer)
+
+    let deletePreauthRequest: Void? = try await sut.deletePreauthenticatedRequest(
+      namespaceName: "frjfldcyl3la",
+      bucketName: "test_bucket_by_sdk",
+      parId: "12345678-aaaa-bbbb-cccc-1234567890ab"  // <-- replace with valid PAR ID
+    )
+
+    #expect(deletePreauthRequest != nil, "The operation should succeed")
   }
 
   // MARK: - Gets bucket
@@ -450,7 +465,7 @@
 
     #expect(getObject != nil, "The operation should succeed")
   }
-  
+
   @Test func getsObjectWithPAR() async throws {
     let regionId = try extractUserRegion(
       from: ociConfigFilePath,
@@ -462,8 +477,11 @@
       configName: ociProfileName
     )
     let sut = try ObjectStorageClient(region: region, signer: signer)
-    
-    let getObject = try? await sut.getObject(parURL: URL(string: "https://objectstorage.us-ashburn-1.oraclecloud.com/p/ugf-ZiRD-jayajvUvmJ1Uzva5ICb36kRaok7SNA1iOZU00Z1ujTPa6StuGfKSAcj/n/idhwcifwd5xy/b/myTestBucket/o/")!, objectName: "dir1/test_file.txt")
+
+    let getObject = try? await sut.getObject(
+      parURL: URL(string: "https://objectstorage.us-ashburn-1.oraclecloud.com/p/ugf-ZiRD-jayajvUvmJ1Uzva5ICb36kRaok7SNA1iOZU00Z1ujTPa6StuGfKSAcj/n/idhwcifwd5xy/b/myTestBucket/o/")!,
+      objectName: "dir1/test_file.txt"
+    )
     print("downloaded object size: \(getObject?.count ?? -1)")
     #expect(getObject != nil, "The operation should succeed")
   }
@@ -494,58 +512,54 @@
     #expect(getReplicationPolicy != nil, "The operation should succeed")
   }
 
-  // MARK: - Gets replication policy
-  @Test func getsReplicationPolicyWithAPIKeySigner() async throws {
-    let regionId = try extractUserRegion(
-      from: ociConfigFilePath,
-      profile: ociProfileName
-    )
-    let region = Region.from(regionId: regionId ?? "") ?? .iad
-    let signer = try APIKeySigner(
-      configFilePath: ociConfigFilePath,
-      configName: ociProfileName
-    )
-    let sut = try ObjectStorageClient(region: region, signer: signer)
-
-    let getReplicationPolicy: ReplicationPolicy? = try await sut.getReplicationPolicy(
-      namespaceName: "frjfldcyl3la",
-      bucketName: "test_bucket_by_sdk",
-      replicationId: "824de84a-295d-44ca-be44-23b2f627b1f1"
-    )
-
-    // Print policy details
-    if let policy = getReplicationPolicy {
-      print("id: \(policy.id) - name: \(policy.name)")
-    }
-    #expect(getReplicationPolicy != nil, "The operation should succeed")
-  }
-
-    // MARK: - Gets retention rule
-    @Test func getRetentionRuleWithAPIKeySigner() async throws {
-        let regionId = try extractUserRegion(
-          from: ociConfigFilePath,
-          profile: ociProfileName
-        )
-        let region = Region.from(regionId: regionId ?? "") ?? .iad
-        let signer = try APIKeySigner(
-          configFilePath: ociConfigFilePath,
-          configName: ociProfileName
-        )
-        let sut = try ObjectStorageClient(region: region, signer: signer)
-        
-        let getRetentionRule: RetentionRule? = try? await sut.getRetentionRule(
-            namespaceName: "frjfldcyl3la",
-            bucketName: "test_bucket_by_sdk",
-            retentionRuleId: "5e29a9ef-d900-4b4d-a76d-b81f5ddf8c55"
-        )
-        
-        // Prints retention rule
-        if let rule = getRetentionRule {
-            print("id: \(rule.id) - name: \(rule.displayName)")
-        }
-        #expect(getRetentionRule != nil, "The operation should succeed")
-    }
-    
+  // MARK: - Get preauthenticated request
+  @Test func getPreauthenticatedRequestWithAPIKeySigner() async throws {
+    let regionId = try extractUserRegion(
+      from: ociConfigFilePath,
+      profile: ociProfileName
+    )
+    let region = Region.from(regionId: regionId ?? "") ?? .iad
+    let signer = try APIKeySigner(
+      configFilePath: ociConfigFilePath,
+      configName: ociProfileName
+    )
+    let sut = try ObjectStorageClient(region: region, signer: signer)
+
+    let getPreauthenticatedRequest = try await sut.getPreauthenticatedRequest(
+      namespaceName: "frjfldcyl3la",
+      bucketName: "test_bucket_by_sdk",
+      parId: "cX+WG6JFkx9HKjV7ryUv68lqBKVJGquhJHTXLGhy8MzrlcseRyil9dj2dadcTQDh:Frame.png"
+    )
+
+    #expect(getPreauthenticatedRequest != nil, "The operation should succeed")
+  }
+
+  // MARK: - Gets retention rule
+  @Test func getRetentionRuleWithAPIKeySigner() async throws {
+    let regionId = try extractUserRegion(
+      from: ociConfigFilePath,
+      profile: ociProfileName
+    )
+    let region = Region.from(regionId: regionId ?? "") ?? .iad
+    let signer = try APIKeySigner(
+      configFilePath: ociConfigFilePath,
+      configName: ociProfileName
+    )
+    let sut = try ObjectStorageClient(region: region, signer: signer)
+
+    let getRetentionRule: RetentionRule? = try? await sut.getRetentionRule(
+      namespaceName: "frjfldcyl3la",
+      bucketName: "test_bucket_by_sdk",
+      retentionRuleId: "5e29a9ef-d900-4b4d-a76d-b81f5ddf8c55"
+    )
+
+    // Prints retention rule
+    if let rule = getRetentionRule {
+      print("id: \(rule.id) - name: \(rule.displayName)")
+    }
+    #expect(getRetentionRule != nil, "The operation should succeed")
+  }
+
   // MARK: - Heads bucket
   @Test func headsBucketWithAPIKeySigner() async throws {
     let regionId = try extractUserRegion(
@@ -598,8 +612,6 @@
 
   // MARK: - List replication policies
   @Test func listReplicationPoliciesWithAPIKeySigner() async throws {
-<<<<<<< HEAD
-=======
     let regionId = try extractUserRegion(
       from: ociConfigFilePath,
       profile: ociProfileName
@@ -655,102 +667,76 @@
     #expect(listReplicationResources != nil, "The operation should succeed")
   }
 
+  // MARK: - List retention rules
+  @Test func listRetentionRulesWithAPIKeySigner() async throws {
+    let regionId = try extractUserRegion(
+      from: ociConfigFilePath,
+      profile: ociProfileName
+    )
+    let region = Region.from(regionId: regionId ?? "") ?? .iad
+    let signer = try APIKeySigner(
+      configFilePath: ociConfigFilePath,
+      configName: ociProfileName
+    )
+    let sut = try ObjectStorageClient(region: region, signer: signer)
+
+    let listRetentionRules = try? await sut.listRetentionRules(
+      namespaceName: "frjfldcyl3la",
+      bucketName: "test_bucket_by_sdk"
+    )
+
+    // Prints rules
+    if let rules = listRetentionRules {
+
+      for rule in rules.items {
+        print("- id: \(rule.id) name: \(rule.displayName)")
+      }
+    }
+
+    #expect(listRetentionRules != nil, "The operation should succeed")
+  }
+
   // MARK: - List objects
   // Returning with `name`, `size`, `timeCreated` and `timeModified`
   @Test func listObjectsWithAPIKeySigner() async throws {
->>>>>>> 0397b7a5
-    let regionId = try extractUserRegion(
-      from: ociConfigFilePath,
-      profile: ociProfileName
-    )
-    let region = Region.from(regionId: regionId ?? "") ?? .iad
-    let signer = try APIKeySigner(
-      configFilePath: ociConfigFilePath,
-      configName: ociProfileName
-    )
-    let sut = try ObjectStorageClient(region: region, signer: signer)
-
-    let listReplicationPolicies = try await sut.listReplicationPolicies(
-      namespaceName: "frjfldcyl3la",
-      bucketName: "test_bucket_by_sdk",
-      limit: 10
-    )
-
-    // Print polices
-    if let policies = listReplicationPolicies {
-      for policy in policies {
-        print("id: \(policy.id) - name: \(policy.name)")
-      }
-    }
-    #expect(listReplicationPolicies != nil, "The operation should succeed")
-  }
-
-<<<<<<< HEAD
-  // MARK: - List replication resources
-  /// At least one replication policy is required on the queried bucket
-  @Test func listReplicationResourcesWithAPIKeySigner() async throws {
-=======
+    let regionId = try extractUserRegion(
+      from: ociConfigFilePath,
+      profile: ociProfileName
+    )
+    let region = Region.from(regionId: regionId ?? "") ?? .iad
+    let signer = try APIKeySigner(
+      configFilePath: ociConfigFilePath,
+      configName: ociProfileName
+    )
+    let sut = try ObjectStorageClient(region: region, signer: signer)
+
+    let listOfObjects = try await sut.listObjects(
+      namespaceName: "frjfldcyl3la",
+      bucketName: "test_bucket_by_sdk"
+    )
+
+    if let name = listOfObjects?.objects.first?.name, let size = listOfObjects?.objects.first?.size {
+      print("The name of the file: \(name), size: \(size).")
+    }
+    #expect(listOfObjects != nil, "The operation should succeed")
+  }
+
   // Returning with `size`, `etag`, `timeCreated`, `md5`,`timeModified`, `storageTier` and  `archivalState`
   @Test func listObjectsFullFieldsWithAPIKeySigner() async throws {
->>>>>>> 0397b7a5
-    let regionId = try extractUserRegion(
-      from: ociConfigFilePath,
-      profile: ociProfileName
-    )
-    let region = Region.from(regionId: regionId ?? "") ?? .iad
-    let signer = try APIKeySigner(
-      configFilePath: ociConfigFilePath,
-      configName: ociProfileName
-    )
-    let sut = try ObjectStorageClient(region: region, signer: signer)
-
-<<<<<<< HEAD
-    let listReplicationResources = try await sut.listReplicationPolicies(
-      namespaceName: "frjfldcyl3la",
-      bucketName: "test_bucket_by_sdk",
-      limit: 10
-    )
-
-    // Print resources
-    if let resources = listReplicationResources {
-      for resource in resources {
-        print("id: \(resource.id) - name: \(resource.name) - destination: \(resource.destinationBucketName)")
-      }
-    }
-    #expect(listReplicationResources != nil, "The operation should succeed")
-  }
-
-    // MARK: - List retention rules
-    @Test func listRetentionRulesWithAPIKeySigner() async throws {
-        let regionId = try extractUserRegion(
-          from: ociConfigFilePath,
-          profile: ociProfileName
-        )
-        let region = Region.from(regionId: regionId ?? "") ?? .iad
-        let signer = try APIKeySigner(
-          configFilePath: ociConfigFilePath,
-          configName: ociProfileName
-        )
-        let sut = try ObjectStorageClient(region: region, signer: signer)
-        
-        let listRetentionRules = try? await sut.listRetentionRules(
-            namespaceName: "frjfldcyl3la",
-            bucketName: "test_bucket_by_sdk"
-        )
-    
-        // Prints rules
-        if let rules = listRetentionRules {
-        
-            for rule in rules.items {
-                print("- id: \(rule.id) name: \(rule.displayName)")
-            }
-        }
-        
-        #expect(listRetentionRules != nil, "The operation should succeed")
-=======
+    let regionId = try extractUserRegion(
+      from: ociConfigFilePath,
+      profile: ociProfileName
+    )
+    let region = Region.from(regionId: regionId ?? "") ?? .iad
+    let signer = try APIKeySigner(
+      configFilePath: ociConfigFilePath,
+      configName: ociProfileName
+    )
+    let sut = try ObjectStorageClient(region: region, signer: signer)
+
     let listOfObjects = try await sut.listObjects(
-      namespaceName: "frcjtpiacekz",
-      bucketName: "szabolcs_toth_demo_bucket",
+      namespaceName: "frjfldcyl3la",
+      bucketName: "test_bucket_by_sdk",
       fields: Field.allCases
     )
 
@@ -761,11 +747,10 @@
           print("Name: \(object.name), size: \(size), md5: \(md5), storageTier: \(storageTier)\n---")
         }
       }
->>>>>>> 0397b7a5
     }
     #expect(listOfObjects != nil, "The operation should succeed")
   }
-  
+
   // Returning with `name`, `size`, `timeCreated` and `timeModified` using PAR
   @Test func listObjectsWithPAR() async throws {
     let regionId = try extractUserRegion(
@@ -778,38 +763,12 @@
       configName: ociProfileName
     )
     let sut = try ObjectStorageClient(region: region, signer: signer)
-    
+
     let listOfObjects = try await sut.listObjects(
       parURL: URL(string: "https://objectstorage.us-ashburn-1.oraclecloud.com/p/ugf-ZiRD-jayajvUvmJ1Uzva5ICb36kRaok7SNA1iOZU00Z1ujTPa6StuGfKSAcj/n/idhwcifwd5xy/b/myTestBucket/o/")!,
       limit: 10
     )
-    
-<<<<<<< HEAD
-  // MARK: - List objects
-  @Test func listObjectsWithAPIKeySigner() async throws {
-    let regionId = try extractUserRegion(
-      from: ociConfigFilePath,
-      profile: ociProfileName
-    )
-    let region = Region.from(regionId: regionId ?? "") ?? .iad
-    let signer = try APIKeySigner(
-      configFilePath: ociConfigFilePath,
-      configName: ociProfileName
-    )
-    let sut = try ObjectStorageClient(region: region, signer: signer)
-
-    // Allowed values are: name (default), size, etag, timeCreated, md5, timeModified, storageTier, archivalState
-    let fields: [Field] = [.name, .size, .md5]
-    let fieldsString = fields.map { $0.rawValue }.joined(separator: ",")
-    let listOfObjects = try await sut.listObjects(
-      namespaceName: "frjfldcyl3la",
-      bucketName: "test_bucket_by_sdk",
-      fields: fieldsString
-    )
-
-    if let name = listOfObjects?.objects.first?.name, let size = listOfObjects?.objects.first?.size, let md5 = listOfObjects?.objects.first?.md5 {
-      print("The name of the file: \(name), size: \(size) and md5: \(md5)")
-=======
+
     // Print objects
     if let objectsInBucket = listOfObjects {
       for object in objectsInBucket.objects {
@@ -817,7 +776,6 @@
           print("Name: \(object.name), size: \(size), created on: \(timeCreated)")
         }
       }
->>>>>>> 0397b7a5
     }
     #expect(listOfObjects != nil, "The operation should succeed")
   }
@@ -855,8 +813,6 @@
 
   // MARK: - Makes bucket writable
   @Test func makeBucketWritableWithAPIKeySigner() async throws {
-<<<<<<< HEAD
-=======
     let regionId = try extractUserRegion(
       from: ociConfigFilePath,
       profile: ociProfileName
@@ -875,7 +831,6 @@
 
   // MARK: - Lists preauthenticated requests
   @Test func listPreauthenticatedRequestsWithAPIKeySigner() async throws {
->>>>>>> 0397b7a5
     let regionId = try extractUserRegion(
       from: ociConfigFilePath,
       profile: ociProfileName
